<h1 align="center">🎨 tint</h1>

<p align="center">
  <img src="https://raw.githubusercontent.com/catppuccin/catppuccin/main/assets/palette/macchiato.png" width="400" />
</p>

<div align="center">
<p>
<a href="https://github.com/ashish0kumar/tint/stargazers"><img src="https://img.shields.io/github/stars/ashish0kumar/tint?style=for-the-badge&logo=starship&color=C9CBFF&logoColor=C9CBFF&labelColor=302D41" alt="stars"><a>&nbsp;&nbsp;
<a href="https://github.com/ashish0kumar/tint/"><img src="https://img.shields.io/github/repo-size/ashish0kumar/tint?style=for-the-badge&logo=hyprland&logoColor=f9e2af&label=Size&labelColor=302D41&color=f9e2af" alt="REPO SIZE"></a>&nbsp;&nbsp;
<a href="https://github.com/ashish0kumar/tint/commits/main/"><img src="https://img.shields.io/github/last-commit/ashish0kumar/tint?style=for-the-badge&logo=github&logoColor=eba0ac&label=Last%20Commit&labelColor=302D41&color=eba0ac" alt="Last Commit"></a>&nbsp;&nbsp;
<a href="https://github.com/ashish0kumar/tint/LICENSE"><img src="https://img.shields.io/github/license/ashish0kumar/tint?style=for-the-badge&logo=&color=CBA6F7&logoColor=CBA6F7&labelColor=302D41" alt="LICENSE"></a>&nbsp;&nbsp;
</p>
</div>

<br>
<div align="center">
<img src="assets/example.webp" width="80%" />
</div>

<br>

`tint` is a command-line tool to **recolor images using your favorite theme palettes**. It's designed for those who appreciate a cohesive visual aesthetic, letting you match your wallpapers or other images to your favorite themes.

<hr>

## Features

- **Theme-Based Recoloring:** Apply color palettes from themes like Catppuccin, Nord, Gruvbox, and many more.
- **Smooth Color Transitions:** Uses Shepard's Method for natural gradients and blends in complex images.
- **Luminosity Adjustment:** Easily fine-tune the brightness of your recolored images.
- **Customizable Interpolation:** Control blending by adjusting `nearest` colors and weighting function `power`.
- **Image Format Support:** Works with JPEG and PNG image files.
- **Efficient Processing:**  Leverages Go's concurrency for quick processing, especially for large images.
- **Lightweight & Dependency-Free:** A single, self-contained Go binary with no external dependencies.

## Available Themes

<<<<<<< HEAD
| Theme       | Flavors                                        |
|-------------|------------------------------------------------|
| Ayu         | light, mirage, dark                            |
| Catppuccin  | frappe, latte, macchiato, mocha                |
| Dracula     | default                                        |
| Everforest  | dark, light                                    |
| Gruvbox     | dark, light                                    |
| MonokaiPro  | classic, spectrum, octagon, machine, ristretto |
| Monochrome  | default                                        |
| NightOwl    | default                                        |
| Nord        | default                                        |
| RosePine    | dawn, main, moon                               |
| Solarized   | dark, light                                    |
| Tokyonight  | light, night, storm                            |
=======
| Theme       | Flavors                                   |
|-------------|-------------------------------------------|
| Catppuccin  | frappe, latte, macchiato, mocha           |
| Dracula     | default                                   |
| Everforest  | dark, light                               |
| Gruvbox     | dark, light                               |
| Kanagawa    | dragon, lotus                             |
| Monochrome  | default                                   |
| Nord        | default                                   |
| RosePine    | dawn, main, moon                          |
| Solarized   | dark, light                               |
| Tokyonight  | light, night, storm                       |
>>>>>>> a056714e


## Installation

### Prerequisites:

[Go 1.18+](https://golang.org/doc/install)

### Arch Linux AUR

```bash
yay -S tint
```

### Install via `go install`

```bash
go install github.com/ashish0kumar/tint@latest
```

### Build from Source

Clone the repo, build the project and move it inside your `$PATH`

```bash
git clone --depth=1 https://github.com/ashish0kumar/tint
cd tint
go build
sudo mv tint /usr/local/bin/
tint -h
```

## Usage

```yaml
Usage: tint --image <IMAGE> --theme <THEME-FLAVOR> [OPTIONS]

  --theme, -t <STRING>
        Theme palette and optional flavor (required).
        Use --list-themes to see all available themes and flavors.

  --image, -i <PATH>
        Path to the input image (required). Supports JPEG, PNG formats.

Options:

  --output, -o <PATH>
        Path for the output image.
        (Default: <input_filename>_themed_<theme-flavor>.<input_format>)

  --luminosity <FLOAT>
        Luminosity adjustment factor (e.g., 0.8 for darker, 1.2 for brighter).
        (Default: 1.0)

  --nearest <COUNT>
        Number of nearest palette colors to consider for interpolation.
        (Default: 30)

  --power <FLOAT>
        Power for Shepards Method (influences how quickly weights fall off).
        (Default: 2.5)

  --list-themes, -l
        List all available themes and their flavors.

  --vesion, -v
        Check the version.

  --help, -h
        Print this help message.
```

> [!WARNING]
> **Memory Note**
>
> Processing large images (e.g., 50MP, ~7071x7071) can use significant RAM. <br>
> A 50MP image in RGBA format (4 bytes/pixel) may consume over 500 MiB of memory. <br>
> Ensure your system has enough free memory before running.

## Examples

```bash
# Recolor an image using the Catppuccin theme (default flavor)
tint --image input.jpg --theme catppuccin

# Use the Catppuccin theme's "latte" flavor and specify an output filename
tint -i image.png -t catppuccin-latte -o output_light.png

# Apply the Gruvbox theme and make the image slightly brighter
tint -i pic.jpeg -t gruvbox -o bright_pic.jpg --luminosity 1.2

# Recolor using Everforest theme with a smoother gradient (more nearest colors)
tint -i bg.png -t everforest --nearest 50

# Use Tokyonight theme and tweak the interpolation strength (Shepard's Method)
tint -i wallpaper.png -t tokyonight --power 3.5

# List all available themes and flavors
tint --list-themes
```

## Development

### Submitting New Themes

I'd love to expand `tint`'s theme collection! If you have a favorite theme not yet included, or want to contribute a new one, here's how:

1. **Understand the structure:**
    - Theme definitions live in the `themes/` directory. Each theme typically gets its own `.go` file (eg `themes/catppuccin.go`).

    - Colors are defined as `color.RGBA` values, usually converted from hexadecimal strings using the `hexToRGBA` helper function found in `themes/registry.go`

2. **Create your theme file:**

    - Create a new Go file in the `themes/` directory (eg `themes/mytheme.go`).

    - Inside this file, define a `map[string]map[string]color.RGBA` that holds your theme data.

        - The top-level key should be your theme's main name (eg `"mytheme"`).
        
        - The nested map contains flavors. If your theme has multiple flavors (eg dark/light variants), define them as sub-maps (eg `"dark": {...}, "light": {...}`).

        - **Crucially, every theme must include a `"default"` flavor**. This is the palette tint will use if no specific flavor is mentioned by the user when running the command (eg just `-t catppuccin` will pick `catppuccin-default`).
        
        - Map descriptive color names (eg `"base"`, `"surface0"`) to their `color.RGBA` values using `hexToRGBA`

    - **Example `themes/mytheme.go` structure:**
    
    ```Go
    package themes

    import "image/color"

    var MyTheme = map[string]map[string]color.RGBA{
        "default": { // Important
            "background": hexToRGBA("#282A36"),
            "foreground": hexToRGBA("#F8F8F2"),
            "comment":    hexToRGBA("#6272A4"),
            // ... more colors
        },
        "dark": {
            "base":     hexToRGBA("#1A1A1A"),
            "text":     hexToRGBA("#F0F0F0"),
            "accent":   hexToRGBA("#FF5733"),
            // ... more colors
        },
        "light": {
            "base":     hexToRGBA("#F0F0F0"),
            "text":     hexToRGBA("#1A1A1A"),
            "accent":   hexToRGBA("#337AFF"),
            // ... more colors
        },
    }
    ```

3. **Register your theme:**

    - Open `themes/registry.go`
    - Add your theme to the `AllThemeData` map.


    ```Go
    var AllThemeData = map[string]map[string]map[string]color.RGBA{
        // ... existing themes
        "mytheme": MyTheme, // Add this line
    }
    ```

4. **Validate and Test:**
    - Run `go build` from the project root to ensure there are no compilation errors.
    - Test your new theme using `tint -t mytheme-dark` (or `mytheme`) with an image to confirm it works as expected.

5. **Submit a Pull Request:**

    - Fork the repository.
    - Create a new branch for your changes.
    - Commit your new theme file and the changes to `themes/registry.go`
    - Open a Pull Request, explaining your new theme.

## Contributing

Contributions are always welcome! If you have ideas, bug reports, or want to submit code, please feel free to open an issue or a pull request.

## Acknowledgments

This project has been inspired by the work of others in the open-source community:

- [Achno/gowall](https://github.com/Achno/gowall)
- [ozwaldorf/lutgen-rs](https://github.com/ozwaldorf/lutgen-rs)
- [nekowinston/faerber](https://github.com/nekowinston/faerber)
- [lighttigerXIV/catppuccinifier](https://github.com/doprz/dipc)
- [doprz/dipc](https://github.com/doprz/dipc)

## License

[MIT License](LICENSE)

<br><br>

<p align="center">
	<img src="https://raw.githubusercontent.com/catppuccin/catppuccin/main/assets/footers/gray0_ctp_on_line.svg?sanitize=true" />
</p><|MERGE_RESOLUTION|>--- conflicted
+++ resolved
@@ -36,7 +36,6 @@
 
 ## Available Themes
 
-<<<<<<< HEAD
 | Theme       | Flavors                                        |
 |-------------|------------------------------------------------|
 | Ayu         | light, mirage, dark                            |
@@ -44,6 +43,7 @@
 | Dracula     | default                                        |
 | Everforest  | dark, light                                    |
 | Gruvbox     | dark, light                                    |
+| Kanagawa    | dragon, lotus                                  |
 | MonokaiPro  | classic, spectrum, octagon, machine, ristretto |
 | Monochrome  | default                                        |
 | NightOwl    | default                                        |
@@ -51,21 +51,6 @@
 | RosePine    | dawn, main, moon                               |
 | Solarized   | dark, light                                    |
 | Tokyonight  | light, night, storm                            |
-=======
-| Theme       | Flavors                                   |
-|-------------|-------------------------------------------|
-| Catppuccin  | frappe, latte, macchiato, mocha           |
-| Dracula     | default                                   |
-| Everforest  | dark, light                               |
-| Gruvbox     | dark, light                               |
-| Kanagawa    | dragon, lotus                             |
-| Monochrome  | default                                   |
-| Nord        | default                                   |
-| RosePine    | dawn, main, moon                          |
-| Solarized   | dark, light                               |
-| Tokyonight  | light, night, storm                       |
->>>>>>> a056714e
-
 
 ## Installation
 
